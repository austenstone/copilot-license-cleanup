--- conflicted
+++ resolved
@@ -32,17 +32,10 @@
     "moment": "^2.30.1"
   },
   "devDependencies": {
-<<<<<<< HEAD
-    "@types/jest": "^29.5.11",
-    "@types/node": "^20.11.5",
-    "@typescript-eslint/eslint-plugin": "^6.19.0",
-    "@typescript-eslint/parser": "^6.19.0",
-=======
     "@types/jest": "^29.5.12",
     "@types/node": "^20.11.19",
     "@typescript-eslint/eslint-plugin": "^7.0.2",
     "@typescript-eslint/parser": "^7.0.2",
->>>>>>> 6d839102
     "@vercel/ncc": "^0.38.1",
     "eslint": "^8.56.0",
     "jest": "^29.7.0",
